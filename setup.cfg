[egg_info]
<<<<<<< HEAD
tag_build = dev
tag_svn_revision = true

[pydocstyle]
ignore = D1,D2
=======
#tag_build = dev
#tag_svn_revision = true
>>>>>>> 4563fc1f
<|MERGE_RESOLUTION|>--- conflicted
+++ resolved
@@ -1,11 +1,6 @@
 [egg_info]
-<<<<<<< HEAD
-tag_build = dev
-tag_svn_revision = true
+#tag_build = dev
+#tag_svn_revision = true
 
 [pydocstyle]
-ignore = D1,D2
-=======
-#tag_build = dev
-#tag_svn_revision = true
->>>>>>> 4563fc1f
+ignore = D1,D2