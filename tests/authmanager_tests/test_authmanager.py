import nose
import morepath
from webtest import TestApp as Client
from morpfw.auth.app import App
from morpfw.auth import create_app
from morpfw.auth.authpolicy import JWTWithAPIKeyIdentityPolicy
from morpfw.auth.user.model import UserCollection, UserSchema, GroupSchema
from more.jwtauth import JWTIdentityPolicy
import json
import yaml
import os
import copy
from more.basicauth import BasicAuthIdentityPolicy
import time
import transaction


def get_client(app, config='settings.yml', **kwargs):
    if isinstance(config, str):
        with open(os.path.join(os.path.dirname(__file__), config)) as f:
            settings = yaml.load(f)
    else:
        settings = config

    def get_identity_policy():
        return JWTWithAPIKeyIdentityPolicy(master_secret='secret', leeway=10,
                                           allow_refresh=True)

    def verify_identity(identity):
        return True

    kwargs = {}
    appobj = create_app(app, settings, get_identity_policy=get_identity_policy,
                        verify_identity=verify_identity, **kwargs)
    request = appobj.request_class(
        app=appobj, environ={'PATH_INFO': '/'})

    username = 'admin'
    password = 'password'
    transaction.manager.begin()
    context = UserCollection(
        request, appobj.get_authmanager_storage(request, UserSchema))
    userobj = context.create({'username': username,
                              'password': password,
                              'email': '%s@localhost.localdomain' % username,
                              'state': 'active'})
    gstorage = appobj.get_authmanager_storage(
        request, GroupSchema)
    group = gstorage.get('__default__')
    group.add_members([username])
    group.grant_member_role(username, 'administrator')
    transaction.commit()
    c = Client(appobj)
    return c


def login(c, username, password='password'):

    r = c.post_json('/user/+login', {
        'username': username,
        'password': password
    })

    assert r.status_code == 200

    token = r.headers.get('Authorization').split()[1]

    c.authorization = ('JWT', token)

    return r.json


def logout(c):
    c.authorization = None


def _test_authentication(c):
    r = c.get('/user/+login')

    # test schema access

#    assert r.json['schema']['title'] == 'credential'

    ll = r.json['links'][0]
    assert ll['rel'] == 'login'
    assert ll['type'] == 'POST'

    r = c.post_json(ll['href'], {
        'username': 'admin',
        'password': 'password'
    })

    assert r.json == {
        'status': 'success'
    }

    logout(c)

    # test wrong login
    r = c.post_json('/user/+login', {
        'username': 'invaliduser',
        'password': 'invalidpassword'
    }, expect_errors=True)

    assert r.json == {
        'status': 'error',
        'error': {
            'code': 401,
            'message': 'Invalid Username / Password'
        }
    }

    r = c.post_json('/user/+login', {
        'username': 'admin',
        'password': 'invalidpassword'
    }, expect_errors=True)

    assert r.json == {
        'status': 'error',
        'error': {
            'code': 401,
            'message': 'Invalid Username / Password'
        }
    }

    # from now on we login as admin

    login(c, 'admin')

    # test refreshing token
    time.sleep(2)

    r = c.get('/user/+refresh_token')

    n = r.headers.get('Authorization').split()

    assert c.authorization[1] != n[1]

    c.authorization = ('JWT', n[1])

    r = c.get('/user/admin')

    assert r.json['data']['username'] == 'admin'
    assert r.json['data']['groups'] == ['__default__']
    assert r.json['data']['state'] == 'active'

    # query for nonexistent user

    r = c.get('/user/unknownuser', expect_errors=True)

    assert r.status_code == 404

    r = c.get('/user/')

#    assert r.json['schema']['title'] == 'user'

    logout(c)

    # register new user, you shouldnt be allowed to if not logged in
    # as admin

    r = c.post_json('/user/+register',
                    {'username': 'user1',
                     'password': 'password',
                     'password_validate': 'password'}, expect_errors=True)

    assert r.status_code == 403

    # register new user

    login(c, 'admin')

    r = c.post_json('/user/+register',
                    {'username': 'user1',
                     'email': 'user1@localhost.com',
                     'password': 'password',
                     'password_validate': 'password'})

    assert r.json == {'status': 'success'}

    r = c.post_json('/user/+register',
                    {'username': 'user2',
                     'email': 'user2@localhost.com',
                     'password': 'password',
                     'password_validate': 'password'})

    assert r.json == {'status': 'success'}

    # fail if password is not string
    r = c.post_json('/user/+register',
                    {'username': 'user3',
                     'email': 'user3@localhost.com',
                     'password': {'hello': 'world'}},
                    expect_errors=True)

    assert r.status_code == 422

    # fail if duplicate user

    r = c.post_json('/user/+register',
                    {'username': 'user1',
                     'email': 'user1@localhost.com',
                     'password': 'password',
                     'password_validate': 'password'},
                    expect_errors=True)

    assert r.status_code == 422
    assert r.json['status'] == 'error'
    assert r.json['type'] == 'UserExistsError'

    # fail if invalid email

    r = c.post_json('/user/+register',
                    {'username': 'user4',
                     'email': 'user4',
                     'password': 'password',
                     'password_validate': 'password'},
                    expect_errors=True)

    assert r.status_code == 422

    r = c.post_json('/user/+register',
                    {'username': 'user4',
                     'email': 'user4@localhost',
                     'password': 'password',
                     'password_validate': 'password'},
                    expect_errors=True)

    assert r.status_code == 422

    r = c.get('/user/user1')

    assert r.json['data']['username'] == 'user1'
    assert r.json['data']['groups'] == ['__default__']
    assert r.json['data']['state'] == 'active'
    assert 'password' not in r.json['data'].keys()

    # attempt to login as user1
    login(c, 'user1')

    # attempt to login as user1 with user1 email
    login(c, 'user1@localhost.com')

    login(c, 'admin')
    r = c.post_json(
        '/user/user1/+statemachine', {'transition': 'deactivate'})

    r = c.get('/user/user1')

    assert r.json['data']['username'] == 'user1'
    assert r.json['data']['groups'] == ['__default__']
    assert r.json['data']['state'] == 'inactive'

    r = c.post_json('/user/+login', {
        'username': 'user1',
        'password': 'password'
    }, expect_errors=True)

    assert r.status_code == 401

    r = c.post_json(
        '/user/user1/+statemachine', {'transition': 'activate'})

    r = c.get('/user/user1')

    assert r.json['data']['username'] == 'user1'
    assert r.json['data']['groups'] == ['__default__']
    assert r.json['data']['state'] == 'active'

    login(c, 'user1')

    # reject setting password through the update API

<<<<<<< HEAD
    r = c.patch_json('/api/v1/user/user1/',
                     {'password': 'newpass'}, expect_errors=True)

    assert r.status_code == 422

    r = c.patch_json('/api/v1/user/user1/',
                     {'username': 'newusername'}, expect_errors=True)
=======
    r = c.post_json('/user/user1/',
                    {'password': 'newpass'}, expect_errors=True)

    assert r.status_code == 405


    r = c.patch_json('/user/user1/',
                    {'password': 'newpass'}, expect_errors=True)

    assert r.status_code == 422

    r = c.patch_json('/user/user1/',
                    {'username': 'newusername'}, expect_errors=True)
>>>>>>> baa8c042

    assert r.status_code == 422

    login(c, 'admin')

    # admin should be allowed to set password without requiring current password
    r = c.post_json('/user/user1/+change_password', {
        'new_password': 'newpass',
        'new_password_validate': 'newpass'
    })

    assert r.status_code == 200

    login(c, 'user1', 'newpass')

    # user require current password
    r = c.post_json('/user/user1/+change_password', {
        'new_password': 'password',
        'new_password_validate': 'password'
    }, expect_errors=True)

    assert r.status_code == 422

    # user require current password
    r = c.post_json('/user/user1/+change_password', {
        'password': 'newpass',
        'new_password': 'password',
        'new_password_validate': 'password'
    }, expect_errors=True)

    assert r.status_code == 200

    login(c, 'admin')

    # api keys
    r = c.post_json('/apikey/',
                    {'label': 'samplekey', 'password': 'password'})

    key_identity = r.json['data']['api_identity']
    key_secret = r.json['data']['api_secret']
    key_uuid = r.json['data']['uuid']
    assert len(key_identity) == 32
    assert len(key_secret) == 32
    assert r.json['data']['username'] == 'admin'

    r = c.get('/apikey/%s' % key_uuid)

    assert key_identity == r.json['data']['api_identity']
    assert key_secret == r.json['data']['api_secret']
    assert key_uuid == r.json['data']['uuid']

    # user1 shouldnt see admin's apikey

    login(c, 'user1')

    r = c.get('/apikey/+search')

    assert len(r.json['results']) == 0

    logout(c)

    # lets try deactivating user1 using API key
    r = c.post_json(
        '/user/user1/+statemachine', {'transition': 'deactivate'},
        expect_errors=True)

    assert r.status_code == 403

    r = c.post_json(
        '/user/user1/+statemachine',
        {'transition': 'deactivate'}, headers=[
            ('X-API-KEY', '.'.join([key_identity, key_secret]))
        ])

    assert r.status_code == 200

    # activate back
    r = c.post_json(
        '/user/user1/+statemachine',
        {'transition': 'activate'}, headers=[
            ('X-API-KEY', '.'.join([key_identity, key_secret]))
        ])

    assert r.status_code == 200

    login(c, 'admin')

    r = c.get('/group/')

#    assert r.json['schema']['title'] == 'group'

    r = c.post_json('/group/', {'groupname': 'group1'})

    assert r.json['data']['groupname'] == 'group1'

    r = c.post_json('/group/', {'groupname': 'group1'},
                    expect_errors=True)

    assert r.json['status'] == 'error'
    assert r.json['type'] == 'GroupExistsError'

    r = c.get('/group/group1')

    assert r.json['data']['groupname'] == 'group1'

    r = c.post_json('/group/group1/+grant',
                    {'mapping': {'user1': ['member']}})

    assert r.json == {'status': 'success'}

    r = c.post_json('/group/group1/+grant',
                    {'mapping': {'dummyuser': ['member']}},
                    expect_errors=True)

    assert r.status_code == 422

    r = c.get('/user/user1')

    assert list(sorted(r.json['data']['groups'])) == [
        '__default__', 'group1']

    r = c.get('/group/group1/+members')

    assert r.json == {
        'users': [
            {'username': 'user1',
             'links': [{
                 'rel': 'self',
                 'type': 'GET',
                 'href': 'http://localhost/user/user1'}],
             'roles': ['member']}]
    }

    r = c.post_json('/group/group1/+grant', {'mapping': {
        'user1': ['manager']
    }})

    assert r.json == {'status': 'success'}

    r = c.get('/group/group1/+members')

    assert r.json['users'][0]['roles'] == ['member', 'manager']

    r = c.post_json('/group/group1/+grant', {'mapping': {
        'user1': ['editor']
    }})

    assert r.json == {'status': 'success'}

    r = c.get('/group/group1/+members')

    assert sorted(r.json['users'][0]['roles']
                  ) == sorted(['member', 'editor', 'manager'])

    r = c.get('/user/user1/+roles')

    assert sorted(r.json['group1']) == sorted(['member', 'editor', 'manager'])

    r = c.post_json('/group/group1/+revoke',
                    {'mapping': {
                        'user1': ['manager']
                    }})

    assert r.json == {'status': 'success'}

    r = c.get('/group/group1/+members')

    assert r.json['users'][0]['roles'] == ['member', 'editor']

    r = c.post_json('/group/group1/+revoke', {
        'mapping': {'user1': ['editor', 'member']}
    })

    assert r.json == {'status': 'success'}

    r = c.get('/group/group1/+members')

    assert len(r.json['users']) == 0

    r = c.delete('/user/user1')

    assert r.json == {'status': 'success'}

    r = c.get('/user/user1', expect_errors=True)

    assert r.status_code == 404<|MERGE_RESOLUTION|>--- conflicted
+++ resolved
@@ -271,15 +271,6 @@
 
     # reject setting password through the update API
 
-<<<<<<< HEAD
-    r = c.patch_json('/api/v1/user/user1/',
-                     {'password': 'newpass'}, expect_errors=True)
-
-    assert r.status_code == 422
-
-    r = c.patch_json('/api/v1/user/user1/',
-                     {'username': 'newusername'}, expect_errors=True)
-=======
     r = c.post_json('/user/user1/',
                     {'password': 'newpass'}, expect_errors=True)
 
@@ -293,7 +284,6 @@
 
     r = c.patch_json('/user/user1/',
                     {'username': 'newusername'}, expect_errors=True)
->>>>>>> baa8c042
 
     assert r.status_code == 422
 
